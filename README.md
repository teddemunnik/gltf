--- conflicted
+++ resolved
@@ -49,12 +49,9 @@
 * `KHR_materials_pbrSpecularGlossiness`
 * `KHR_materials_unlit`
 * `KHR_texture_transform`
-<<<<<<< HEAD
 * `KHR_materials_variants`
-=======
 * `KHR_materials_volume`
 * `KHR_materials_specular`
->>>>>>> dde3034f
 
 To use an extension, list its name in the `features` section.
 
